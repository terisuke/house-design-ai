import json
import logging
import os
import tempfile
import uuid
import requests
from pathlib import Path
from typing import Dict, List, Optional, Union, Any

<<<<<<< HEAD
import uvicorn
from fastapi import FastAPI, File, HTTPException, UploadFile, Body
from fastapi.responses import JSONResponse
try:
    from google.cloud import storage as gcs_storage
except ImportError:
    logging.error("google-cloud-storage package is not installed. Cloud Storage functionality will be disabled.")
    gcs_storage = None
=======
from fastapi import FastAPI, File, HTTPException, UploadFile, Form, Depends
from fastapi.responses import JSONResponse
from fastapi.middleware.cors import CORSMiddleware
try:
    from google.cloud import storage
except ImportError:
    storage = None
>>>>>>> 20d77f4b
from pydantic import BaseModel

try:
    import trimesh
except ImportError:
    logging.error("Failed to import trimesh module")
    trimesh = None

# FreeCADのPython APIをインポート
try:
    import FreeCAD
    import Part
    import Mesh
    import MeshPart
    import TechDraw
except ImportError as e:
    logging.error(f"FreeCADのインポートに失敗しました: {e}")
    raise

# ロギングの設定
logging.basicConfig(level=logging.INFO)
logger = logging.getLogger(__name__)

app = FastAPI(title="House Design AI FreeCAD API")

# CORSミドルウェアの設定
app.add_middleware(
    CORSMiddleware,
    allow_origins=["*"],
    allow_credentials=True,
    allow_methods=["*"],
    allow_headers=["*"],
)


class Room(BaseModel):
    id: int
    dimensions: List[float]
    position: List[float]
    label: str


class Wall(BaseModel):
    start: List[float]
    end: List[float]
    height: float = 2.9  # Default for 1st floor (2900mm)
    floor: int = 1  # 1 for first floor, 2 for second floor


class GridData(BaseModel):
    rooms: List[Room]
    walls: List[Wall]
    wall_thickness: float = 0.12  # デフォルト値0.12m（120mm）
    include_furniture: bool = True


class CloudStorage:
    """
    クラウドストレージの操作を行うクラス
    """

    def __init__(self):
        self.bucket_name = os.environ.get("BUCKET_NAME", "house-design-ai-data")
<<<<<<< HEAD
        if gcs_storage is not None:
            try:
                self.client = gcs_storage.Client()
                self.bucket = self.client.bucket(self.bucket_name)
                self.storage_available = True
            except Exception as e:
                logger.error(f"Cloud Storageの初期化に失敗しました: {e}")
                self.storage_available = False
        else:
            logger.warning("Cloud Storageが利用できません。ローカルファイルのみ使用します。")
            self.storage_available = False
=======
        if storage is not None:
            self.client = storage.Client()
            self.bucket = self.client.bucket(self.bucket_name)
        else:
            logger.error("Google Cloud Storage module not available")
            self.client = None
            self.bucket = None
>>>>>>> 20d77f4b

    def upload_file(
        self, file_path: str, destination_blob_name: Optional[str] = None
    ) -> str:
        """
        ファイルをクラウドストレージにアップロードする

        Args:
            file_path: アップロードするファイルのパス
            destination_blob_name: アップロード先のBlob名（指定しない場合はファイル名を使用）

        Returns:
            アップロードされたファイルのURL
        """
<<<<<<< HEAD
        if not self.storage_available:
            logger.warning(f"Cloud Storageが利用できないため、ローカルファイルを使用します: {file_path}")
            return f"file://{file_path}"

=======
        if self.client is None or self.bucket is None:
            logger.warning("Cloud Storage client not available, returning local file path")
            return f"file://{file_path}"
            
>>>>>>> 20d77f4b
        if destination_blob_name is None:
            destination_blob_name = os.path.basename(file_path)

        blob = self.bucket.blob(destination_blob_name)
        blob.upload_from_filename(file_path)

        # 署名付きURLを生成（1時間有効）
        url = blob.generate_signed_url(version="v4", expiration=3600, method="GET")

        logger.info(
            f"ファイルをアップロードしました: gs://{self.bucket_name}/{destination_blob_name}"
        )
        return url


class ModelParameters(BaseModel):
    wall_thickness: float = 0.2
    window_size: float = 1.5
    include_furniture: bool = True


class ModelRequest(BaseModel):
    width: float = 10.0
    length: float = 10.0
    height: float = 3.0
    parameters: ModelParameters = ModelParameters()


class ModelResponse(BaseModel):
    status: str
    message: str
    file: str
    storage_url: Optional[str] = None


@app.get("/")
async def root():
    """APIのルートエンドポイント"""
    return {"message": "House Design AI FreeCAD API"}


@app.get("/health")
async def health_check():
    return {"status": "healthy"}


@app.post("/process/grid")
async def process_grid(grid_data: GridData):
    """
    グリッドデータを処理してFreeCADモデルを生成する

    Args:
        grid_data: グリッドデータ（部屋と壁の情報）

    Returns:
        生成されたモデルのURL
    """
    logger.info(f"Input grid_data: {grid_data.dict()}")
    
    if len(grid_data.rooms) == 0:
        return JSONResponse(status_code=400, content={"error": "No rooms provided"})
<<<<<<< HEAD

    try:
        # 一時ファイルにグリッドデータを保存
        temp_json = tempfile.NamedTemporaryFile(suffix=".json", delete=False)
        with open(temp_json.name, "w") as f:
            json.dump(grid_data.dict(), f)

        # 一時ファイルにFreeCADスクリプトを保存
        temp_script = tempfile.NamedTemporaryFile(suffix=".py", delete=False)
        with open(temp_script.name, "w") as f:
            f.write(
                f"""
import json
import os
import sys
import FreeCAD
import Part

# グリッドデータを読み込む
with open("{temp_json.name}", "r") as f:
    grid_data = json.load(f)

# 新しいドキュメントを作成
doc = FreeCAD.newDocument("HouseModel")

# 部屋を作成
for room_obj in grid_data["rooms"]:
    dimensions = room_obj["dimensions"]
    position = room_obj["position"]
    
    # 部屋の形状を作成
    box = Part.makeBox(dimensions[0], dimensions[1], 2.5, 
                       FreeCAD.Vector(position[0], position[1], 0))
    
    # オブジェクトを追加
    obj = doc.addObject("Part::Feature", f"Room_{room_obj['id']}")
    obj.Shape = box

# 壁を作成
for wall in grid_data["walls"]:
    start = wall["start"]
    end = wall["end"]
    height = wall.get("height", 2.5)
    
    # 壁の形状を作成
    wall_box = Part.makeBox(end[0] - start[0], 0.2, height,
                           FreeCAD.Vector(start[0], start[1], 0))
=======
>>>>>>> 20d77f4b
    
    if len(grid_data.walls) == 0:
        logger.warning("No walls provided in grid data")

    try:
        # 新しいドキュメントを作成
        doc = FreeCAD.newDocument("HouseModel")
        
        # パラメータを取得
        wall_thickness = grid_data.wall_thickness
        include_furniture = grid_data.include_furniture
        
        # 部屋を作成
        for room in grid_data.rooms:
            dimensions = room.dimensions
            position = room.position
            
            # 部屋の形状を作成
            box = Part.makeBox(dimensions[0], dimensions[1], 2.5, 
                            FreeCAD.Vector(position[0], position[1], 0))
            
            # オブジェクトを追加
            obj = doc.addObject("Part::Feature", f"Room_{room.id}")
            obj.Shape = box
        
        # 壁を作成
        for wall in grid_data.walls:
            start = wall.start
            end = wall.end
            
            if hasattr(wall, 'floor') and wall.floor == 2:
                height = 2.8  # 2nd floor height (2800mm)
            else:
                height = 2.9  # 1st floor height (2900mm)
            
            # 壁の長さを計算
            wall_length = ((end[0] - start[0])**2 + (end[1] - start[1])**2)**0.5
            
            is_x_direction = abs(end[0] - start[0]) > abs(end[1] - start[1])
            
            if is_x_direction:
                # X方向の壁
                wall_box = Part.makeBox(
                    wall_length, wall_thickness, height,
                    FreeCAD.Vector(start[0], start[1] - wall_thickness/2, 0)
                )
            else:
                # Y方向の壁
                wall_box = Part.makeBox(
                    wall_thickness, wall_length, height,
                    FreeCAD.Vector(start[0] - wall_thickness/2, start[1], 0)
                )
            
            # オブジェクトを追加
            obj = doc.addObject("Part::Feature", f"Wall_{start[0]}_{start[1]}")
            obj.Shape = wall_box
        
        # ドキュメントを再計算
        doc.recompute()
        
        output_file = tempfile.NamedTemporaryFile(suffix=".fcstd", delete=False).name
<<<<<<< HEAD
        os.environ["OUTPUT_DIR"] = os.path.dirname(output_file)

        result = subprocess.run(
            ["FreeCADCmd", temp_script.name], capture_output=True, text=True
        )

        if result.returncode != 0:
            logger.error(f"FreeCADスクリプトの実行に失敗しました: {result.stderr}")
            return JSONResponse(
                status_code=500, content={"error": "Failed to process grid data"}
            )

        # 一時ファイルを削除
        os.unlink(temp_json.name)
        os.unlink(temp_script.name)

        # 生成されたモデルをCloud Storageにアップロード
        storage_client = CloudStorage()
        url = storage_client.upload_file(output_file, f"models/{uuid.uuid4()}.fcstd")

=======
        doc.saveAs(output_file)
        
        # Cloud Storageにアップロード
        storage = CloudStorage()
        url = storage.upload_file(output_file, f"models/{uuid.uuid4()}.fcstd")
        
>>>>>>> 20d77f4b
        # 一時ファイルを削除
        os.unlink(output_file)
        
        return {"url": url}
    except Exception as e:
        import traceback
        error_trace = traceback.format_exc()
        logger.error(f"グリッドデータの処理中にエラーが発生しました: {e}")
        logger.error(f"エラートレース: {error_trace}")
        return JSONResponse(
            status_code=500, 
            content={
                "error": f"Error processing grid: {str(e)}", 
                "trace": error_trace if os.environ.get("DEBUG", "false").lower() == "true" else None
            }
        )


<<<<<<< HEAD
@app.post("/convert/2d")
async def convert_to_2d(file: Optional[UploadFile] = File(None), grid_data: Optional[Dict] = Body(None)):
    """
    3DモデルをPDF図面に変換する

    Args:
        file: アップロードされたFreeCADファイル（ファイルアップロード方式）
        grid_data: グリッドデータ（JSON方式）

    Returns:
        生成されたPDF図面のURL
=======
@app.post("/convert/3d")
async def convert_to_3d(file: UploadFile = File(...)):
    """
    FCStdファイルをSTL形式に変換する
>>>>>>> 20d77f4b
    """
    is_file_upload = file is not None
    is_json_data = grid_data is not None

    if not is_file_upload and not is_json_data:
        return JSONResponse(
            status_code=400,
            content={"error": "Either file upload or grid data must be provided."},
        )

    try:
        temp_file = None
        
        if is_file_upload:
            if not file.filename.endswith(".fcstd"):
                return JSONResponse(
                    status_code=400,
                    content={"error": "Invalid file format. Only .fcstd files are supported."},
                )
                
            # 一時ファイルにアップロードされたファイルを保存
            temp_file = tempfile.NamedTemporaryFile(suffix=".fcstd", delete=False)
            content = await file.read()
            temp_file.write(content)
            temp_file.close()
            
        elif is_json_data:
            temp_json = tempfile.NamedTemporaryFile(suffix=".json", delete=False)
            with open(temp_json.name, "w") as f:
                json.dump(grid_data, f)
                
            # 一時ファイルにFreeCADスクリプトを保存（モデル生成用）
            temp_model_script = tempfile.NamedTemporaryFile(suffix=".py", delete=False)
            with open(temp_model_script.name, "w") as f:
                f.write(
                    f"""
import json
import os
import sys
import FreeCAD
import Part

<<<<<<< HEAD
# グリッドデータを読み込む
with open("{temp_json.name}", "r") as f:
    grid_data = json.load(f)

# 新しいドキュメントを作成
doc = FreeCAD.newDocument("HouseModel")

wall_thickness = 0.12  # 120mm
first_floor_height = 2.9  # 2900mm
second_floor_height = 2.8  # 2800mm

if "rooms" in grid_data:
    for room_obj in grid_data["rooms"]:
        dimensions = room_obj["dimensions"]
        position = room_obj["position"]
        
        # 部屋の形状を作成
        box = Part.makeBox(dimensions[0], dimensions[1], first_floor_height, 
                           FreeCAD.Vector(position[0], position[1], 0))
        
        # オブジェクトを追加
        obj = doc.addObject("Part::Feature", f"Room_{{room_obj['id']}}")
        obj.Shape = box

if "walls" in grid_data:
    for i, wall in enumerate(grid_data["walls"]):
        start = wall["start"]
        end = wall["end"]
        height = wall.get("height", first_floor_height)
        
        import math
        dx = end[0] - start[0]
        dy = end[1] - start[1]
        length = math.sqrt(dx*dx + dy*dy)
        angle = math.atan2(dy, dx) * 180 / math.pi
        
        # 壁の形状を作成
        wall_box = Part.makeBox(length, wall_thickness, height,
                               FreeCAD.Vector(start[0], start[1], 0))
        
        if angle != 0:
            wall_box.rotate(FreeCAD.Vector(start[0], start[1], 0), FreeCAD.Vector(0, 0, 1), angle)
        
        # オブジェクトを追加
        obj = doc.addObject("Part::Feature", f"Wall_{{i}}")
        obj.Shape = wall_box

# ドキュメントを再計算
doc.recompute()

# 出力ディレクトリを設定
output_dir = os.environ.get("OUTPUT_DIR", "/tmp")
os.makedirs(output_dir, exist_ok=True)

# ファイルを保存
output_file = os.path.join(output_dir, "model.FCStd")
doc.saveAs(output_file)

print(f"モデルを保存しました: {{output_file}}")
"""
                )
                
            # FreeCADスクリプトを実行してモデルを生成
            temp_file = tempfile.NamedTemporaryFile(suffix=".fcstd", delete=False).name
            os.environ["OUTPUT_DIR"] = os.path.dirname(temp_file)
            
            model_result = subprocess.run(
                ["FreeCADCmd", temp_model_script.name], capture_output=True, text=True
            )
            
            if model_result.returncode != 0:
                logger.error(f"FreeCADモデル生成に失敗しました: {model_result.stderr}")
                return JSONResponse(
                    status_code=500, content={"error": "Failed to generate 3D model from grid data"}
                )
                
            # 一時ファイルを削除
            os.unlink(temp_json.name)
            os.unlink(temp_model_script.name)

        # 一時ファイルにFreeCADスクリプトを保存（2D変換用）
        temp_script = tempfile.NamedTemporaryFile(suffix=".py", delete=False)
        with open(temp_script.name, "w") as f:
            f.write(
                f"""
import os
import sys
import FreeCAD
import TechDraw

# モデルを開く
doc = FreeCAD.open("{temp_file}")

# 新しいTechDrawドキュメントを作成
tdoc = FreeCAD.newDocument("TechDraw")
=======
        # モデルを開く
        doc = FreeCAD.open(temp_file.name)

        # すべてのオブジェクトを取得
        objects = doc.Objects

        # メッシュ変換
        meshes = []
        for obj in objects:
            if hasattr(obj, "Shape"):
                mesh = MeshPart.meshFromShape(
                    Shape=obj.Shape,
                    LinearDeflection=0.1,
                    AngularDeflection=0.1,
                    Relative=False
                )
                meshes.append(mesh)

        # 出力ディレクトリとファイル名を設定
        output_dir = tempfile.mkdtemp()
        output_stl = os.path.join(output_dir, "model.stl")

        # STLファイルとして保存
        if meshes:
            Mesh.Mesh(meshes).write(output_stl)
            logger.info(f"STLモデルを保存しました: {output_stl}")
        else:
            logger.error("No meshes were created")
            return JSONResponse(
                status_code=500, content={"error": "No meshes were created"}
            )
>>>>>>> 20d77f4b

        # Cloud Storageにアップロード
        storage = CloudStorage()
        url = storage.upload_file(output_stl, f"models/{uuid.uuid4()}.stl")

        # 一時ファイルを削除
        os.unlink(temp_file.name)
        os.unlink(output_stl)
        import shutil
        shutil.rmtree(output_dir, ignore_errors=True)

        return {"url": url, "format": "stl"}
    except Exception as e:
        logger.error(f"3D変換中にエラーが発生しました: {e}")
        return JSONResponse(
            status_code=500, content={"error": f"Error converting to 3D: {str(e)}"}
        )


@app.post("/convert/stl-to-gltf")
async def convert_stl_to_gltf(file: UploadFile = File(...)):
    """
    STLファイルをglTF形式に変換する
    """
    if not file.filename.endswith(".stl"):
        return JSONResponse(
            status_code=400,
            content={"error": "Invalid file format. Only .stl files are supported."},
        )

    try:
        if trimesh is None:
            return JSONResponse(
                status_code=500, 
                content={"error": "trimesh module not available for STL to glTF conversion"}
            )
            
        # 一時ファイルにアップロードされたファイルを保存
        temp_stl = tempfile.NamedTemporaryFile(suffix=".stl", delete=False)
        content = await file.read()
        temp_stl.write(content)
        temp_stl.close()

        mesh = trimesh.load(temp_stl.name)
        
        output_gltf = temp_stl.name.replace(".stl", ".gltf")
        mesh.export(output_gltf, file_type="gltf")
        
        # Cloud Storageにアップロード
        storage = CloudStorage()
        url = storage.upload_file(output_gltf, f"models/{uuid.uuid4()}.gltf")
        
        # 一時ファイルを削除
        os.unlink(temp_stl.name)
        os.unlink(output_gltf)
        
        return {"url": url, "format": "gltf"}
    except Exception as e:
        logger.error(f"STL→glTF変換中にエラーが発生しました: {e}")
        import traceback
        logger.error(traceback.format_exc())
        return JSONResponse(
            status_code=500, content={"error": f"Error converting STL to glTF: {str(e)}"}
        )


@app.post("/process/drawing")
async def process_drawing(
    model_url: str = Form(...),
    drawing_type: str = Form(..., description="平面図、立面図、断面図、アイソメトリック"),
    scale: str = Form(..., description="1:50, 1:100, 1:200"),
):
    """
    3DモデルからCAD図面を生成する
    """
    try:
        # モデルURLからFCStdファイルをダウンロード
        temp_fcstd = tempfile.NamedTemporaryFile(suffix=".fcstd", delete=False)
        temp_fcstd.close()
        
        # URLがgcs://から始まる場合はCloud Storageから取得
        if model_url.startswith("gs://"):
            import re
            match = re.match(r'gs://([^/]+)/(.+)', model_url)
            if match:
                bucket_name = match.group(1)
                object_name = match.group(2)
                
                try:
                    from google.cloud import storage as gcs
                    storage_client = gcs.Client()
                    bucket = storage_client.bucket(bucket_name)
                    blob = bucket.blob(object_name)
                except ImportError:
                    logger.error("Google Cloud Storage module not available")
                    return JSONResponse(
                        status_code=500, content={"error": "Cloud Storage module not available"}
                    )
                blob.download_to_filename(temp_fcstd.name)
            else:
                return JSONResponse(
                    status_code=400, content={"error": "Invalid GCS URL format"}
                )
        else:
            # 通常のHTTP URLからダウンロード
            response = requests.get(model_url)
            if response.status_code != 200:
                return JSONResponse(
                    status_code=400, 
                    content={"error": f"Failed to download model from URL: {response.status_code}"}
                )
            with open(temp_fcstd.name, "wb") as f:
                f.write(response.content)

        # 図面タイプに基づいてビュー方向を設定
        view_dir = {"X": 0, "Y": 0, "Z": 1}  # デフォルトは平面図（上から）
        if drawing_type == "立面図":
            view_dir = {"X": 0, "Y": 1, "Z": 0}  # Y軸方向から
        elif drawing_type == "側面図":
            view_dir = {"X": 1, "Y": 0, "Z": 0}  # X軸方向から
        elif drawing_type == "アイソメトリック":
            view_dir = {"X": 1, "Y": 1, "Z": 1}  # 等角投影

        # 縮尺を抽出
        scale_value = float(scale.split(":")[1])
        scale_factor = 1.0 / scale_value

        # モデルを開く
        doc = FreeCAD.open(temp_fcstd.name)

        # 新しいTechDrawドキュメントを作成
        tdoc = FreeCAD.newDocument("TechDraw")

        # ページを作成 - A3サイズを使用
        page = tdoc.addObject('TechDraw::DrawPage', 'Page')
        template = FreeCAD.getResourceDir() + '/Mod/TechDraw/Templates/A3_Landscape_ISO.svg'
        page.Template = template

        # ビュー方向の設定
        direction = FreeCAD.Vector(view_dir["X"], view_dir["Y"], view_dir["Z"])

        # モデル内のすべてのオブジェクトを取得
        objects = []
        for obj in doc.Objects:
            if hasattr(obj, "Shape"):
                objects.append(obj)

        # ビューを作成（すべてのオブジェクトを対象に）
        if objects:
            view = tdoc.addObject('TechDraw::DrawViewPart', 'View')
            view.Source = objects
            view.Direction = direction
            view.Scale = scale_factor
            page.addView(view)
            
            # 寸法線の追加（すべてのエッジに対して自動的に追加）
            if drawing_type != 'アイソメトリック':  # 等角投影では寸法線は追加しない
                edges = view.getEdgesForVertex(0)  # すべてのエッジを取得
                for i, edge in enumerate(edges[:5]):  # 最初の5つのエッジにのみ寸法線を追加
                    dim = tdoc.addObject('TechDraw::DrawViewDimension', f'Dimension{i}')
                    dim.Type = 'Distance'
                    dim.References2D = [(view, edge)]
                    page.addView(dim)
            
            # アイソメトリック表示の場合は追加設定
            if drawing_type == 'アイソメトリック':
                view.XSource = FreeCAD.Vector(1, 0, 0)
                view.YSource = FreeCAD.Vector(0, 1, 0)
                view.CoarseView = False
                view.ShowHiddenLines = True
                view.ShowSmoothLines = True
        else:
            logger.error("モデル内に表示可能なオブジェクトが見つかりません")
            return JSONResponse(
                status_code=500, content={"error": "No visible objects found in model"}
            )

<<<<<<< HEAD
        # 一時ファイルを削除
        if is_file_upload and isinstance(temp_file, tempfile._TemporaryFileWrapper):
            os.unlink(temp_file.name)
        os.unlink(temp_script.name)

        # 生成されたPDFをCloud Storageにアップロード
        storage_client = CloudStorage()
        url = storage_client.upload_file(output_file, f"drawings/{uuid.uuid4()}.pdf")
=======
        # ドキュメントを再計算
        tdoc.recompute()

        # 出力ディレクトリを設定
        output_dir = tempfile.mkdtemp()
        output_pdf = os.path.join(output_dir, "drawing.pdf")

        # PDFをエクスポート
        page.exportPDF(output_pdf)
        logger.info(f"PDFを保存しました: {output_pdf}")

        # Cloud Storageにアップロード
        storage = CloudStorage()
        url = storage.upload_file(output_pdf, f"drawings/{uuid.uuid4()}.pdf")
>>>>>>> 20d77f4b

        # 一時ファイルを削除
        os.unlink(temp_fcstd.name)
        os.unlink(output_pdf)
        import shutil
        shutil.rmtree(output_dir, ignore_errors=True)

        return {"url": url, "format": "pdf"}
    except Exception as e:
        logger.error(f"図面生成中にエラーが発生しました: {e}")
        import traceback
        logger.error(traceback.format_exc())
        return JSONResponse(
            status_code=500, content={"error": f"Error generating drawing: {str(e)}"}
        )


@app.post("/generate")
async def generate_model(request: ModelRequest):
    """
    指定されたパラメータに基づいて建物の3Dモデルを生成します。
    """
    try:
        # 新しいドキュメントを作成
        doc = FreeCAD.newDocument("HouseModel")

<<<<<<< HEAD
        # FreeCADスクリプトでglTF変換
        temp_script = tempfile.NamedTemporaryFile(suffix=".py", delete=False)
        with open(temp_script.name, "w") as f:
            f.write(f"""
import os
import FreeCAD
import Import
import Mesh
import ImportGui
import Part
import MeshPart
import ImportExport
import ImportGLTF

doc = FreeCAD.open(\"{temp_file.name}\")
obj = doc.Objects[0]
output_file = \"{temp_file.name}.gltf\"
ImportGLTF.export([obj], output_file)
print(f\"Exported: {{output_file}}\")
""")
        output_file = f"{temp_file.name}.gltf"
        os.environ["OUTPUT_DIR"] = os.path.dirname(output_file)
        result = subprocess.run(
            ["FreeCADCmd", temp_script.name], capture_output=True, text=True
        )
        if result.returncode != 0:
            return JSONResponse(status_code=500, content={"error": "Failed to convert to glTF", "stderr": result.stderr})
        # Cloud Storageアップロード
        storage_client = CloudStorage()
        url = storage_client.upload_file(output_file, f"models/{uuid.uuid4()}.gltf")
        os.unlink(temp_file.name)
        os.unlink(temp_script.name)
        os.unlink(output_file)
        return {"url": url}
    except Exception as e:
        return JSONResponse(status_code=500, content={"error": str(e)})
=======
        # 基本形状を作成
        box = Part.makeBox(request.width, request.length, request.height, 
                       FreeCAD.Vector(0, 0, 0))

        # オブジェクトを追加
        obj = doc.addObject("Part::Feature", "House")
        obj.Shape = box

        # ドキュメントを再計算
        doc.recompute()

        # 出力ディレクトリを設定
        output_file = tempfile.NamedTemporaryFile(suffix=".fcstd", delete=False).name

        # ファイルを保存
        doc.saveAs(output_file)
        logger.info(f"モデルを保存しました: {output_file}")

        # 生成されたモデルをCloud Storageにアップロード
        storage = CloudStorage()
        storage_url = storage.upload_file(output_file, f"models/{uuid.uuid4()}.fcstd")
>>>>>>> 20d77f4b

        # 一時ファイルを削除
        os.unlink(output_file)

        return ModelResponse(
            status="success",
            message="3Dモデルの生成に成功しました",
            file=output_file,
            storage_url=storage_url
        )
    except Exception as e:
        logger.error(f"モデル生成中にエラーが発生しました: {e}")
        return JSONResponse(
            status_code=500, content={"error": f"Error generating model: {str(e)}"}
        )<|MERGE_RESOLUTION|>--- conflicted
+++ resolved
@@ -4,27 +4,19 @@
 import tempfile
 import uuid
 import requests
+import subprocess
 from pathlib import Path
 from typing import Dict, List, Optional, Union, Any
 
-<<<<<<< HEAD
 import uvicorn
-from fastapi import FastAPI, File, HTTPException, UploadFile, Body
+from fastapi import FastAPI, File, HTTPException, UploadFile, Body, Form, Depends
 from fastapi.responses import JSONResponse
+from fastapi.middleware.cors import CORSMiddleware
 try:
     from google.cloud import storage as gcs_storage
 except ImportError:
     logging.error("google-cloud-storage package is not installed. Cloud Storage functionality will be disabled.")
     gcs_storage = None
-=======
-from fastapi import FastAPI, File, HTTPException, UploadFile, Form, Depends
-from fastapi.responses import JSONResponse
-from fastapi.middleware.cors import CORSMiddleware
-try:
-    from google.cloud import storage
-except ImportError:
-    storage = None
->>>>>>> 20d77f4b
 from pydantic import BaseModel
 
 try:
@@ -88,7 +80,6 @@
 
     def __init__(self):
         self.bucket_name = os.environ.get("BUCKET_NAME", "house-design-ai-data")
-<<<<<<< HEAD
         if gcs_storage is not None:
             try:
                 self.client = gcs_storage.Client()
@@ -97,18 +88,13 @@
             except Exception as e:
                 logger.error(f"Cloud Storageの初期化に失敗しました: {e}")
                 self.storage_available = False
+                self.client = None
+                self.bucket = None
         else:
             logger.warning("Cloud Storageが利用できません。ローカルファイルのみ使用します。")
             self.storage_available = False
-=======
-        if storage is not None:
-            self.client = storage.Client()
-            self.bucket = self.client.bucket(self.bucket_name)
-        else:
-            logger.error("Google Cloud Storage module not available")
             self.client = None
             self.bucket = None
->>>>>>> 20d77f4b
 
     def upload_file(
         self, file_path: str, destination_blob_name: Optional[str] = None
@@ -123,17 +109,9 @@
         Returns:
             アップロードされたファイルのURL
         """
-<<<<<<< HEAD
-        if not self.storage_available:
+        if not self.storage_available or self.client is None or self.bucket is None:
             logger.warning(f"Cloud Storageが利用できないため、ローカルファイルを使用します: {file_path}")
             return f"file://{file_path}"
-
-=======
-        if self.client is None or self.bucket is None:
-            logger.warning("Cloud Storage client not available, returning local file path")
-            return f"file://{file_path}"
-            
->>>>>>> 20d77f4b
         if destination_blob_name is None:
             destination_blob_name = os.path.basename(file_path)
 
@@ -195,56 +173,6 @@
     
     if len(grid_data.rooms) == 0:
         return JSONResponse(status_code=400, content={"error": "No rooms provided"})
-<<<<<<< HEAD
-
-    try:
-        # 一時ファイルにグリッドデータを保存
-        temp_json = tempfile.NamedTemporaryFile(suffix=".json", delete=False)
-        with open(temp_json.name, "w") as f:
-            json.dump(grid_data.dict(), f)
-
-        # 一時ファイルにFreeCADスクリプトを保存
-        temp_script = tempfile.NamedTemporaryFile(suffix=".py", delete=False)
-        with open(temp_script.name, "w") as f:
-            f.write(
-                f"""
-import json
-import os
-import sys
-import FreeCAD
-import Part
-
-# グリッドデータを読み込む
-with open("{temp_json.name}", "r") as f:
-    grid_data = json.load(f)
-
-# 新しいドキュメントを作成
-doc = FreeCAD.newDocument("HouseModel")
-
-# 部屋を作成
-for room_obj in grid_data["rooms"]:
-    dimensions = room_obj["dimensions"]
-    position = room_obj["position"]
-    
-    # 部屋の形状を作成
-    box = Part.makeBox(dimensions[0], dimensions[1], 2.5, 
-                       FreeCAD.Vector(position[0], position[1], 0))
-    
-    # オブジェクトを追加
-    obj = doc.addObject("Part::Feature", f"Room_{room_obj['id']}")
-    obj.Shape = box
-
-# 壁を作成
-for wall in grid_data["walls"]:
-    start = wall["start"]
-    end = wall["end"]
-    height = wall.get("height", 2.5)
-    
-    # 壁の形状を作成
-    wall_box = Part.makeBox(end[0] - start[0], 0.2, height,
-                           FreeCAD.Vector(start[0], start[1], 0))
-=======
->>>>>>> 20d77f4b
     
     if len(grid_data.walls) == 0:
         logger.warning("No walls provided in grid data")
@@ -304,37 +232,12 @@
         
         # ドキュメントを再計算
         doc.recompute()
-        
         output_file = tempfile.NamedTemporaryFile(suffix=".fcstd", delete=False).name
-<<<<<<< HEAD
-        os.environ["OUTPUT_DIR"] = os.path.dirname(output_file)
-
-        result = subprocess.run(
-            ["FreeCADCmd", temp_script.name], capture_output=True, text=True
-        )
-
-        if result.returncode != 0:
-            logger.error(f"FreeCADスクリプトの実行に失敗しました: {result.stderr}")
-            return JSONResponse(
-                status_code=500, content={"error": "Failed to process grid data"}
-            )
-
-        # 一時ファイルを削除
-        os.unlink(temp_json.name)
-        os.unlink(temp_script.name)
-
-        # 生成されたモデルをCloud Storageにアップロード
+        doc.saveAs(output_file)
+        
+        # Cloud Storageにアップロード
         storage_client = CloudStorage()
         url = storage_client.upload_file(output_file, f"models/{uuid.uuid4()}.fcstd")
-
-=======
-        doc.saveAs(output_file)
-        
-        # Cloud Storageにアップロード
-        storage = CloudStorage()
-        url = storage.upload_file(output_file, f"models/{uuid.uuid4()}.fcstd")
-        
->>>>>>> 20d77f4b
         # 一時ファイルを削除
         os.unlink(output_file)
         
@@ -353,7 +256,6 @@
         )
 
 
-<<<<<<< HEAD
 @app.post("/convert/2d")
 async def convert_to_2d(file: Optional[UploadFile] = File(None), grid_data: Optional[Dict] = Body(None)):
     """
@@ -365,12 +267,6 @@
 
     Returns:
         生成されたPDF図面のURL
-=======
-@app.post("/convert/3d")
-async def convert_to_3d(file: UploadFile = File(...)):
-    """
-    FCStdファイルをSTL形式に変換する
->>>>>>> 20d77f4b
     """
     is_file_upload = file is not None
     is_json_data = grid_data is not None
@@ -413,7 +309,6 @@
 import FreeCAD
 import Part
 
-<<<<<<< HEAD
 # グリッドデータを読み込む
 with open("{temp_json.name}", "r") as f:
     grid_data = json.load(f)
@@ -509,10 +404,247 @@
 
 # 新しいTechDrawドキュメントを作成
 tdoc = FreeCAD.newDocument("TechDraw")
-=======
+
+# ページを作成 - A3サイズを使用
+page = tdoc.addObject('TechDraw::DrawPage', 'Page')
+template = FreeCAD.getResourceDir() + '/Mod/TechDraw/Templates/A3_Landscape_ISO.svg'
+page.Template = template
+
+# モデル内のすべてのオブジェクトを取得
+objects = []
+for obj in doc.Objects:
+    if hasattr(obj, "Shape"):
+        objects.append(obj)
+
+# ビューを作成（すべてのオブジェクトを対象に）
+if objects:
+    top_view = tdoc.addObject('TechDraw::DrawViewPart', 'TopView')
+    top_view.Source = objects
+    top_view.Direction = FreeCAD.Vector(0, 0, 1)
+    top_view.Scale = 0.1  # 1:10スケール
+    top_view.X = 100
+    top_view.Y = 100
+    page.addView(top_view)
+    
+    front_view = tdoc.addObject('TechDraw::DrawViewPart', 'FrontView')
+    front_view.Source = objects
+    front_view.Direction = FreeCAD.Vector(0, -1, 0)
+    front_view.Scale = 0.1
+    front_view.X = 100
+    front_view.Y = 250
+    page.addView(front_view)
+    
+    side_view = tdoc.addObject('TechDraw::DrawViewPart', 'SideView')
+    side_view.Source = objects
+    side_view.Direction = FreeCAD.Vector(1, 0, 0)
+    side_view.Scale = 0.1
+    side_view.X = 250
+    side_view.Y = 250
+    page.addView(side_view)
+    
+    iso_view = tdoc.addObject('TechDraw::DrawViewPart', 'IsoView')
+    iso_view.Source = objects
+    iso_view.Direction = FreeCAD.Vector(1, 1, 1)
+    iso_view.Scale = 0.1
+    iso_view.X = 250
+    iso_view.Y = 100
+    page.addView(iso_view)
+else:
+    print("モデル内に表示可能なオブジェクトが見つかりません")
+    sys.exit(1)
+
+# ドキュメントを再計算
+tdoc.recompute()
+
+# 出力ディレクトリを設定
+output_dir = os.environ.get("OUTPUT_DIR", "/tmp")
+os.makedirs(output_dir, exist_ok=True)
+
+# PDFをエクスポート
+output_file = os.path.join(output_dir, "drawing.pdf")
+page.exportPDF(output_file)
+
+print(f"PDFを保存しました: {{output_file}}")
+"""
+            )
+
+        output_file = os.path.join(os.path.dirname(temp_script.name), "drawing.pdf")
+        os.environ["OUTPUT_DIR"] = os.path.dirname(output_file)
+        
+        # FreeCADスクリプトを実行
+        result = subprocess.run(
+            ["FreeCADCmd", temp_script.name], capture_output=True, text=True
+        )
+        
+        if result.returncode != 0:
+            logger.error(f"FreeCADスクリプトの実行に失敗しました: {result.stderr}")
+            return JSONResponse(
+                status_code=500, content={"error": "Failed to convert to 2D drawing"}
+            )
+            
+        # 一時ファイルを削除
+        if is_file_upload and isinstance(temp_file, tempfile._TemporaryFileWrapper):
+            os.unlink(temp_file.name)
+        os.unlink(temp_script.name)
+        
+        # 生成されたPDFをCloud Storageにアップロード
+        storage_client = CloudStorage()
+        url = storage_client.upload_file(output_file, f"drawings/{uuid.uuid4()}.pdf")
+        
+        # 一時ファイルを削除
+        os.unlink(output_file)
+        
+        return {"url": url}
+    except Exception as e:
+        logger.error(f"2D変換中にエラーが発生しました: {e}")
+        return JSONResponse(
+            status_code=500, content={"error": f"Error converting to 2D: {str(e)}"}
+        )
+
+
+@app.post("/convert/3d")
+async def convert_to_3d(
+    file: Optional[UploadFile] = File(None),
+    grid_data: Optional[GridData] = None
+):
+    """
+    FCStdファイルをSTL形式に変換する
+
+    Args:
+        file: アップロードされたFreeCADファイル（ファイルアップロード方式）
+        grid_data: グリッドデータ（JSON方式）
+
+    Returns:
+        変換されたSTLモデルのURL
+    """
+    is_file_upload = file is not None
+    is_json_data = grid_data is not None
+
+    if not is_file_upload and not is_json_data:
+        return JSONResponse(
+            status_code=400,
+            content={"error": "Either file upload or grid data must be provided."},
+        )
+
+    try:
+        temp_file = None
+        
+        if is_file_upload:
+            if not file.filename.endswith(".fcstd"):
+                return JSONResponse(
+                    status_code=400,
+                    content={"error": "Invalid file format. Only .fcstd files are supported."},
+                )
+                
+            # 一時ファイルにアップロードされたファイルを保存
+            temp_file = tempfile.NamedTemporaryFile(suffix=".fcstd", delete=False)
+            content = await file.read()
+            temp_file.write(content)
+            temp_file.close()
+            
+        elif is_json_data:
+            temp_json = tempfile.NamedTemporaryFile(suffix=".json", delete=False)
+            with open(temp_json.name, "w") as f:
+                json.dump(grid_data, f)
+                
+            # 一時ファイルにFreeCADスクリプトを保存（モデル生成用）
+            temp_model_script = tempfile.NamedTemporaryFile(suffix=".py", delete=False)
+            with open(temp_model_script.name, "w") as f:
+                f.write(
+                    f"""
+import json
+import os
+import sys
+import FreeCAD
+import Part
+
+# グリッドデータを読み込む
+with open("{temp_json.name}", "r") as f:
+    grid_data = json.load(f)
+
+# 新しいドキュメントを作成
+doc = FreeCAD.newDocument("HouseModel")
+
+wall_thickness = 0.12  # 120mm
+first_floor_height = 2.9  # 2900mm
+second_floor_height = 2.8  # 2800mm
+
+if "rooms" in grid_data:
+    for room_obj in grid_data["rooms"]:
+        dimensions = room_obj["dimensions"]
+        position = room_obj["position"]
+        
+        # 部屋の形状を作成
+        box = Part.makeBox(dimensions[0], dimensions[1], first_floor_height, 
+                           FreeCAD.Vector(position[0], position[1], 0))
+        
+        # オブジェクトを追加
+        obj = doc.addObject("Part::Feature", f"Room_{{room_obj['id']}}")
+        obj.Shape = box
+
+if "walls" in grid_data:
+    for i, wall in enumerate(grid_data["walls"]):
+        start = wall["start"]
+        end = wall["end"]
+        height = wall.get("height", first_floor_height)
+        
+        import math
+        dx = end[0] - start[0]
+        dy = end[1] - start[1]
+        length = math.sqrt(dx*dx + dy*dy)
+        angle = math.atan2(dy, dx) * 180 / math.pi
+        
+        # 壁の形状を作成
+        wall_box = Part.makeBox(length, wall_thickness, height,
+                               FreeCAD.Vector(start[0], start[1], 0))
+        
+        if angle != 0:
+            wall_box.rotate(FreeCAD.Vector(start[0], start[1], 0), FreeCAD.Vector(0, 0, 1), angle)
+        
+        # オブジェクトを追加
+        obj = doc.addObject("Part::Feature", f"Wall_{{i}}")
+        obj.Shape = wall_box
+
+# ドキュメントを再計算
+doc.recompute()
+
+# 出力ディレクトリを設定
+output_dir = os.environ.get("OUTPUT_DIR", "/tmp")
+os.makedirs(output_dir, exist_ok=True)
+
+# ファイルを保存
+output_file = os.path.join(output_dir, "model.FCStd")
+doc.saveAs(output_file)
+
+print(f"モデルを保存しました: {{output_file}}")
+"""
+                )
+                
+            # FreeCADスクリプトを実行してモデルを生成
+            temp_file = tempfile.NamedTemporaryFile(suffix=".fcstd", delete=False).name
+            os.environ["OUTPUT_DIR"] = os.path.dirname(temp_file)
+            
+            model_result = subprocess.run(
+                ["FreeCADCmd", temp_model_script.name], capture_output=True, text=True
+            )
+            
+            if model_result.returncode != 0:
+                logger.error(f"FreeCADモデル生成に失敗しました: {model_result.stderr}")
+                return JSONResponse(
+                    status_code=500, content={"error": "Failed to generate 3D model from grid data"}
+                )
+                
+            # 一時ファイルを削除
+            os.unlink(temp_json.name)
+            os.unlink(temp_model_script.name)
+
         # モデルを開く
-        doc = FreeCAD.open(temp_file.name)
-
+        if temp_file is None:
+            return JSONResponse(
+                status_code=500, content={"error": "Failed to create temporary file"}
+            )
+        doc = FreeCAD.open(temp_file if isinstance(temp_file, str) else temp_file.name)
+        
         # すべてのオブジェクトを取得
         objects = doc.Objects
 
@@ -541,14 +673,16 @@
             return JSONResponse(
                 status_code=500, content={"error": "No meshes were created"}
             )
->>>>>>> 20d77f4b
 
         # Cloud Storageにアップロード
         storage = CloudStorage()
         url = storage.upload_file(output_stl, f"models/{uuid.uuid4()}.stl")
 
         # 一時ファイルを削除
-        os.unlink(temp_file.name)
+        if is_file_upload and isinstance(temp_file, tempfile._TemporaryFileWrapper):
+            os.unlink(temp_file.name)
+        elif isinstance(temp_file, str):
+            os.unlink(temp_file)
         os.unlink(output_stl)
         import shutil
         shutil.rmtree(output_dir, ignore_errors=True)
@@ -585,20 +719,56 @@
         temp_stl.write(content)
         temp_stl.close()
 
-        mesh = trimesh.load(temp_stl.name)
-        
-        output_gltf = temp_stl.name.replace(".stl", ".gltf")
-        mesh.export(output_gltf, file_type="gltf")
-        
-        # Cloud Storageにアップロード
-        storage = CloudStorage()
-        url = storage.upload_file(output_gltf, f"models/{uuid.uuid4()}.gltf")
-        
-        # 一時ファイルを削除
-        os.unlink(temp_stl.name)
-        os.unlink(output_gltf)
-        
-        return {"url": url, "format": "gltf"}
+        if trimesh is not None:
+            mesh = trimesh.load(temp_stl.name)
+            
+            output_gltf = temp_stl.name.replace(".stl", ".gltf")
+            mesh.export(output_gltf, file_type="gltf")
+            
+            # Cloud Storageにアップロード
+            storage = CloudStorage()
+            url = storage.upload_file(output_gltf, f"models/{uuid.uuid4()}.gltf")
+            
+            # 一時ファイルを削除
+            os.unlink(temp_stl.name)
+            os.unlink(output_gltf)
+            
+            return {"url": url, "format": "gltf"}
+        else:
+            # FreeCADスクリプトでglTF変換
+            temp_script = tempfile.NamedTemporaryFile(suffix=".py", delete=False)
+            with open(temp_script.name, "w") as f:
+                f.write(f"""
+import os
+import FreeCAD
+import Import
+import Mesh
+import ImportGui
+import Part
+import MeshPart
+import ImportExport
+import ImportGLTF
+
+doc = FreeCAD.open(\"{temp_stl.name}\")
+obj = doc.Objects[0]
+output_file = \"{temp_stl.name}.gltf\"
+ImportGLTF.export([obj], output_file)
+print(f\"Exported: {{output_file}}\")
+""")
+            output_file = f"{temp_stl.name}.gltf"
+            os.environ["OUTPUT_DIR"] = os.path.dirname(output_file)
+            result = subprocess.run(
+                ["FreeCADCmd", temp_script.name], capture_output=True, text=True
+            )
+            if result.returncode != 0:
+                return JSONResponse(status_code=500, content={"error": "Failed to convert to glTF", "stderr": result.stderr})
+            # Cloud Storageアップロード
+            storage = CloudStorage()
+            url = storage.upload_file(output_file, f"models/{uuid.uuid4()}.gltf")
+            os.unlink(temp_stl.name)
+            os.unlink(temp_script.name)
+            os.unlink(output_file)
+            return {"url": url, "format": "gltf"}
     except Exception as e:
         logger.error(f"STL→glTF変換中にエラーが発生しました: {e}")
         import traceback
@@ -719,16 +889,6 @@
                 status_code=500, content={"error": "No visible objects found in model"}
             )
 
-<<<<<<< HEAD
-        # 一時ファイルを削除
-        if is_file_upload and isinstance(temp_file, tempfile._TemporaryFileWrapper):
-            os.unlink(temp_file.name)
-        os.unlink(temp_script.name)
-
-        # 生成されたPDFをCloud Storageにアップロード
-        storage_client = CloudStorage()
-        url = storage_client.upload_file(output_file, f"drawings/{uuid.uuid4()}.pdf")
-=======
         # ドキュメントを再計算
         tdoc.recompute()
 
@@ -743,7 +903,6 @@
         # Cloud Storageにアップロード
         storage = CloudStorage()
         url = storage.upload_file(output_pdf, f"drawings/{uuid.uuid4()}.pdf")
->>>>>>> 20d77f4b
 
         # 一時ファイルを削除
         os.unlink(temp_fcstd.name)
@@ -770,44 +929,6 @@
         # 新しいドキュメントを作成
         doc = FreeCAD.newDocument("HouseModel")
 
-<<<<<<< HEAD
-        # FreeCADスクリプトでglTF変換
-        temp_script = tempfile.NamedTemporaryFile(suffix=".py", delete=False)
-        with open(temp_script.name, "w") as f:
-            f.write(f"""
-import os
-import FreeCAD
-import Import
-import Mesh
-import ImportGui
-import Part
-import MeshPart
-import ImportExport
-import ImportGLTF
-
-doc = FreeCAD.open(\"{temp_file.name}\")
-obj = doc.Objects[0]
-output_file = \"{temp_file.name}.gltf\"
-ImportGLTF.export([obj], output_file)
-print(f\"Exported: {{output_file}}\")
-""")
-        output_file = f"{temp_file.name}.gltf"
-        os.environ["OUTPUT_DIR"] = os.path.dirname(output_file)
-        result = subprocess.run(
-            ["FreeCADCmd", temp_script.name], capture_output=True, text=True
-        )
-        if result.returncode != 0:
-            return JSONResponse(status_code=500, content={"error": "Failed to convert to glTF", "stderr": result.stderr})
-        # Cloud Storageアップロード
-        storage_client = CloudStorage()
-        url = storage_client.upload_file(output_file, f"models/{uuid.uuid4()}.gltf")
-        os.unlink(temp_file.name)
-        os.unlink(temp_script.name)
-        os.unlink(output_file)
-        return {"url": url}
-    except Exception as e:
-        return JSONResponse(status_code=500, content={"error": str(e)})
-=======
         # 基本形状を作成
         box = Part.makeBox(request.width, request.length, request.height, 
                        FreeCAD.Vector(0, 0, 0))
@@ -829,7 +950,6 @@
         # 生成されたモデルをCloud Storageにアップロード
         storage = CloudStorage()
         storage_url = storage.upload_file(output_file, f"models/{uuid.uuid4()}.fcstd")
->>>>>>> 20d77f4b
 
         # 一時ファイルを削除
         os.unlink(output_file)
