--- conflicted
+++ resolved
@@ -10,15 +10,11 @@
 
 - 建物と道路の検出・セグメンテーション
 - 住居と道路の関係性を考慮した建物解析
-<<<<<<< HEAD
-- 二層アーキテクチャによる間取り生成（HouseDiffusion + CP-SAT）
-- 建築基準法に準拠した間取り制約の自動適用
-=======
 - 建物領域への規則的なグリッド適用
 - YOLOアノテーションからベクター/グラフJSONへの変換
 - CP-SATによる3LDK基本レイアウト生成
-- 建築基準法に準拠した間取り制約の適用
->>>>>>> 20d77f4b
+- 二層アーキテクチャによる間取り生成（HouseDiffusion + CP-SAT）
+- 建築基準法に準拠した間取り制約の自動適用
 - Vertex AIでのモデルトレーニング
 - Streamlitベースの直感的なUIの提供
 - FreeCAD APIによる3Dモデル生成
@@ -42,10 +38,7 @@
 - **データ検証:** pydantic
 - **バージョン管理:** git
 - **3Dモデリング:** FreeCAD API
-<<<<<<< HEAD
 - **生成モデル:** HouseDiffusion, Graph2Plan
-=======
->>>>>>> 20d77f4b
 - **制約ソルバー:** Google OR-Tools CP-SAT
 - **ベクトル処理:** Shapely, NetworkX
 
@@ -248,17 +241,14 @@
   - Cloud Monitoringのメトリクス設定
   - APIドキュメントの整備
   - エラーハンドリングの強化
-<<<<<<< HEAD
 - 🟡 間取り生成システムの二層アーキテクチャ実装
   - YOLOアノテーション → ベクター/グラフJSON変換システム構築
   - CP-SAT最小PoCの開発
   - HouseDiffusionモデルの実装準備
-=======
 - 🟡 建築基準法チェック機能の拡張
   - 採光基準の詳細実装
   - 避難経路の検証
   - 耐震基準の検証
->>>>>>> 20d77f4b
 
 ### 今後の機能
 - ⏳ HouseDiffusionモデルの実装と訓練
