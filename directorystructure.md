--- conflicted
+++ resolved
@@ -52,18 +52,14 @@
 ├── Dockerfile                # メインDockerfile
 ├── requirements.txt          # 依存関係
 ├── requirements-dev.txt      # 開発用依存関係
-<<<<<<< HEAD
 ├── README.md                 # プロジェクト説明
 ├── directorystructure.md     # ディレクトリ構造
-└── technologystack.md        # 技術スタック
-=======
+├── technologystack.md        # 技術スタック
 ├── FreeCAD.md                # FreeCAD統合ガイド (直接Python API使用とSTL→glTF変換)
 ├── GCP_DEPLOYMENT_GUIDE.md   # GCPデプロイメントガイド
 ├── CLOUD_DEPLOYMENT_PLAN.md  # クラウドデプロイメント計画
 ├── CONTRIBUTING.md           # 貢献ガイド
-├── ROADMAP.md                # 開発ロードマップ
-└── README.md                 # プロジェクト説明
->>>>>>> 20d77f4b
+└── ROADMAP.md                # 開発ロードマップ
 ```
 
 ### 配置ルール
